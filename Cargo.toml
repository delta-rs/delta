[workspace]
members = [
    "delta",
    "delta_bench",
    "examples/image_classification/cifar100",
    "examples/image_classification/cifar10",
    "examples/image_classification/mnist",
    "examples/image_classification/imagenet_v2",
<<<<<<< HEAD
    "examples/classical/linear_regression", "examples/classical/logistic_regression",
=======
    "examples/classical/linear_regression",
>>>>>>> a3d2f16f
]
resolver = "2"

[workspace.dependencies]
tokio = { version = "1.32.0", features = ["full"] }

[workspace.dev-dependencies]
flamegraph = "0.6.6"<|MERGE_RESOLUTION|>--- conflicted
+++ resolved
@@ -6,11 +6,9 @@
     "examples/image_classification/cifar10",
     "examples/image_classification/mnist",
     "examples/image_classification/imagenet_v2",
-<<<<<<< HEAD
-    "examples/classical/linear_regression", "examples/classical/logistic_regression",
-=======
-    "examples/classical/linear_regression",
->>>>>>> a3d2f16f
+    "examples/classical/linear_regression", 
+    "examples/classical/logistic_regression",
+
 ]
 resolver = "2"
 
